--- conflicted
+++ resolved
@@ -1,10 +1,6 @@
 [project]
 name = "lineax"
-<<<<<<< HEAD
-version = "0.0.5"
-=======
 version = "0.0.7"
->>>>>>> 52f9d3f7
 description = "Linear solvers in JAX and Equinox."
 readme = "README.md"
 requires-python ="~=3.9"
@@ -28,11 +24,7 @@
     "Topic :: Scientific/Engineering :: Mathematics",
 ]
 urls = {repository = "https://github.com/google/lineax" }
-<<<<<<< HEAD
-dependencies = ["jax>=0.4.26", "jaxtyping>=0.2.20", "equinox>=0.11.3", "typing_extensions>=4.5.0"]
-=======
 dependencies = ["jax>=0.4.26", "jaxtyping>=0.2.20", "equinox>=0.11.5", "typing_extensions>=4.5.0"]
->>>>>>> 52f9d3f7
 
 [build-system]
 requires = ["hatchling"]
