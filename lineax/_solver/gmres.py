# Copyright 2023 Google LLC
#
# Licensed under the Apache License, Version 2.0 (the "License");
# you may not use this file except in compliance with the License.
# You may obtain a copy of the License at
#
#      http://www.apache.org/licenses/LICENSE-2.0
#
# Unless required by applicable law or agreed to in writing, software
# distributed under the License is distributed on an "AS IS" BASIS,
# WITHOUT WARRANTIES OR CONDITIONS OF ANY KIND, either express or implied.
# See the License for the specific language governing permissions and
# limitations under the License.

import functools as ft
from collections.abc import Callable
from typing import Any, cast, Optional
from typing_extensions import TypeAlias

import equinox.internal as eqxi
import jax
import jax.lax as lax
import jax.numpy as jnp
import jax.tree_util as jtu
from equinox.internal import ω
from jaxtyping import Array, ArrayLike, Bool, Float, Inexact, PyTree

from .._misc import structure_equal
from .._norm import max_norm, two_norm
from .._operator import (
    AbstractLinearOperator,
    conj,
    MatrixLinearOperator,
)
from .._solution import RESULTS
from .._solve import AbstractLinearSolver, linear_solve
from .misc import preconditioner_and_y0
from .qr import QR


_GMRESState: TypeAlias = AbstractLinearOperator


class GMRES(AbstractLinearSolver[_GMRESState], strict=True):
    """GMRES solver for linear systems.

    The operator should be square.

    Similar to `jax.scipy.sparse.linalg.gmres`.

    This supports the following `options` (as passed to
    `lx.linear_solve(..., options=...)`).

    - `preconditioner`: A positive definite [`lineax.AbstractLinearOperator`][]
        to be used as preconditioner. Defaults to
        [`lineax.IdentityLinearOperator`][].
    - `y0`: The initial estimate of the solution to the linear system. Defaults to all
        zeros.
    """

    rtol: float
    atol: float
    norm: Callable = max_norm
    max_steps: Optional[int] = None
    restart: int = 20
    stagnation_iters: int = 20

    def __check_init__(self):
        if isinstance(self.rtol, (int, float)) and self.rtol < 0:
            raise ValueError("Tolerances must be non-negative.")
        if isinstance(self.atol, (int, float)) and self.atol < 0:
            raise ValueError("Tolerances must be non-negative.")

        if isinstance(self.atol, (int, float)) and isinstance(self.rtol, (int, float)):
            if self.atol == 0 and self.rtol == 0 and self.max_steps is None:
                raise ValueError(
                    "Must specify `rtol`, `atol`, or `max_steps` (or some combination "
                    "of all three)."
                )

    def init(self, operator: AbstractLinearOperator, options: dict[str, Any]):
        del options
        if not structure_equal(operator.in_structure(), operator.out_structure()):
            raise ValueError(
                "`GMRES(..., normal=False)` may only be used for linear solves with "
                "square matrices."
            )
        return operator

    #
    # This differs from `jax.scipy.sparse.linalg.gmres` in a few ways:
    # 1. We use a more sophisticated termination condition. To begin with we have an
    #    rtol and atol in the conventional way, inducing a vector-valued scale. This is
    #    then checked in both the `y` and `b` domains (for `Ay = b`).
    # 2. We handle in-place updates with buffers to avoid generating unnecessary
    #    copies of arrays during the Gram-Schmidt procedure.
    # 3. We use a QR solve at the end of the batched Gram-Schmidt instead
    #    of a Cholesky solve of the normal equations. This is both faster and more
    #    numerically stable.
    # 4. We use tricks to compile `A y` fewer times throughout the code, including
    #    passing a dummy initial residual.
    # 5. We return the number of steps, and whether or not the solve succeeded, as
    #    additional information.
    # 6. We do not use the unnecessary loop within Gram-Schmidt, and simply compute
    #    this in a single pass.
    # 7. We add better safety checks for breakdown, and a safety check for stagnation
    #    of the iterates even when we don't explicitly get breakdown.
    #
    def compute(
        self,
        state: _GMRESState,
        vector: PyTree[Array],
        options: dict[str, Any],
    ) -> tuple[PyTree[Array], RESULTS, dict[str, Any]]:
        has_scale = not (
            isinstance(self.atol, (int, float))
            and isinstance(self.rtol, (int, float))
            and self.atol == 0
            and self.rtol == 0
        )
        if has_scale:
            b_scale = (self.atol + self.rtol * ω(vector).call(jnp.abs)).ω
        operator = state
        preconditioner, y0 = preconditioner_and_y0(operator, vector, options)
        leaves, _ = jtu.tree_flatten(vector)
        size = sum(leaf.size for leaf in leaves)
        if self.max_steps is None:
            max_steps = 10 * size  # Copied from SciPy!
        else:
            max_steps = self.max_steps
        restart = min(self.restart, size)

        def not_converged(r, diff, y):
            # The primary tolerance check.
            # Given Ay=b, then we have to be doing better than `scale` in both
            # the `y` and the `b` spaces.
            if has_scale:
                with jax.numpy_dtype_promotion("standard"):
                    y_scale = (self.atol + self.rtol * ω(y).call(jnp.abs)).ω
                    norm1 = self.norm((r**ω / b_scale**ω).ω)  # pyright: ignore
                    norm2 = self.norm((diff**ω / y_scale**ω).ω)
                return (norm1 > 1) | (norm2 > 1)
            else:
                return True

        def cond_fun(carry):
            y, r, _, deferred_breakdown, diff, _, step, stagnation_counter = carry
            # NOTE: we defer ending due to breakdown by one loop! This is nonstandard,
            # but lets us use a cauchy-like condition in the convergence criteria.
            # If we do not defer breakdown, breakdown may detect convergence when
            # the diff between two iterations is still quite large, and we only
            # consider convergence when the diff is small.
            out = jnp.invert(deferred_breakdown) & (
                stagnation_counter < self.stagnation_iters
            )
            out = out & not_converged(r, diff, y)
            out = out & (step < max_steps)
            # The first pass uses a dummy value for r0 in order to save on compiling
            # an extra matvec. The dummy step may raise a breakdown, and `step == 0`
            # avoids us from returning prematurely.
            return out | (step == 0)

        def body_fun(carry):
            # `breakdown` -> `deferred_breakdown` and `deferred_breakdown` -> `_`
            y, r, deferred_breakdown, _, diff, r_min, step, stagnation_counter = carry
            y_new, r_new, breakdown, diff_new = self._gmres_compute(
                operator, vector, y, r, restart, preconditioner, step == 0
            )

            #
            # If the minimum residual does not decrease for many iterations
            # ("many" is determined by self.stagnation_iters) then the iterative
            # solve has stagnated and we stop the loop. This bit keeps track of how
            # long it has been since the minimum has decreased, and updates the minimum
            # when a new minimum is encountered. As far as I (raderj) am
            # aware, this is custom to our implementation and not standard practice.
            #
            r_new_norm = self.norm(r_new)
            r_decreased = (r_new_norm - r_min) < 0
            stagnation_counter = jnp.where(r_decreased, 0, stagnation_counter + 1)
            stagnation_counter = cast(Array, stagnation_counter)
            r_min = jnp.minimum(r_new_norm, r_min)

            return (
                y_new,
                r_new,
                breakdown,
                deferred_breakdown,
                diff_new,
                r_min,
                step + 1,
                stagnation_counter,
            )

        # Initialise the residual r0 to the dummy value of all 0s. This means
        # the first iteration of Gram-Schmidt will do nothing, but it saves
        # us from compiling an extra matvec here.
        r0 = ω(vector).call(jnp.zeros_like).ω
        init_carry = (
            y0,  # y
            r0,  # residual
            False,  # breakdown
            False,  # deferred_breakdown
            ω(y0).call(lambda x: jnp.full_like(x, jnp.inf)).ω,  # diff
            jnp.inf,  # r_min
            0,  # steps
            jnp.array(0),  # stagnation counter
        )
        (
            solution,
            residual,
            _,  # breakdown
            breakdown,  # deferred_breakdown
            diff,
            _,
            num_steps,
            stagnation_counter,
        ) = lax.while_loop(cond_fun, body_fun, init_carry)

        if self.max_steps is None:
            result = RESULTS.where(
                (num_steps == max_steps), RESULTS.singular, RESULTS.successful
            )
        else:
            result = RESULTS.where(
                (num_steps == self.max_steps),
                RESULTS.max_steps_reached if has_scale else RESULTS.successful,
                RESULTS.successful,
            )
        result = RESULTS.where(
            stagnation_counter >= self.stagnation_iters, RESULTS.stagnation, result
        )

        # breakdown is only an issue if we broke down outside the tolerance
        # of the solution. If we get breakdown and are within the tolerance,
        # this is called convergence :)
        breakdown = breakdown & not_converged(residual, diff, solution)
        # breakdown is the most serious potential issue
        result = RESULTS.where(breakdown, RESULTS.breakdown, result)

        stats = {"num_steps": num_steps, "max_steps": self.max_steps}
        return solution, result, stats

    def _gmres_compute(
        self, operator, vector, y, r, restart, preconditioner, first_pass
    ):
        #
        # internal function for computing the bulk of the gmres. We seperate this out
        # for two reasons:
        # 1. avoid nested body and cond functions in the body and cond function of
        # `self.compute`. `self.compute` is primarily responsible for the restart
        # behavior of gmres.
        # 2. Like the jax.scipy implementation we may want to add an incremental
        # version at a later date.
        #

        def main_gmres(y):
            # see the comment at the end of `_arnoldi_gram_schmidt` for a discussion
            # of `initial_breakdown`
            r_normalised, r_norm, initial_breakdown = self._normalise(r, eps=None)
            basis_init = jtu.tree_map(
                lambda x: jnp.pad(x[..., None], ((0, 0),) * x.ndim + ((0, restart),)),
                r_normalised,
            )
            coeff_mat_init = jnp.eye(
                restart,
                restart + 1,
                dtype=jnp.result_type(*jtu.tree_leaves(r_normalised)),
            )

            def cond_fun(carry):
                _, _, breakdown, step = carry
                return (step < restart) & jnp.invert(breakdown)

            def body_fun(carry):
                basis, coeff_mat, breakdown, step = carry
                basis_new, coeff_mat_new, breakdown = self._arnoldi_gram_schmidt(
                    operator,
                    preconditioner,
                    basis,
                    coeff_mat,
                    step,
                    restart,
                    vector,
                    breakdown,
                )
                return basis_new, coeff_mat_new, breakdown, step + 1

            def buffers(carry):
                basis, coeff_mat, _, _ = carry
                return basis, coeff_mat

            init_carry = (basis_init, coeff_mat_init, initial_breakdown, 0)
            basis, coeff_mat, breakdown, steps = eqxi.while_loop(
                cond_fun, body_fun, init_carry, kind="lax", buffers=buffers
            )
            beta_vec = jnp.concatenate(
                (
<<<<<<< HEAD
                    r_norm[None].astype(coeff_mat),
=======
                    r_norm[None].astype(jnp.result_type(coeff_mat)),
>>>>>>> 52f9d3f7
                    jnp.zeros_like(coeff_mat, shape=(restart,)),
                )
            )
            coeff_op_transpose = MatrixLinearOperator(coeff_mat.T)
            # TODO(raderj): move to a Hessenberg-specific solver
            z = linear_solve(coeff_op_transpose, beta_vec, QR(), throw=False).value
            diff = jtu.tree_map(
                lambda mat: jnp.tensordot(
                    mat[..., :-1], z, axes=1, precision=lax.Precision.HIGHEST
                ),
                basis,
            )
            y_new = (y**ω + diff**ω).ω
            return y_new, diff, breakdown

        def first_gmres(y):
            return y, ω(y).call(lambda x: jnp.full_like(x, jnp.inf)).ω, False

        first_pass = eqxi.unvmap_any(first_pass)
        y_new, diff, breakdown = lax.cond(first_pass, first_gmres, main_gmres, y)
        r_new = preconditioner.mv((vector**ω - operator.mv(y_new) ** ω).ω)

        return y_new, r_new, breakdown, diff

        # NOTE: in the jax implementation:
        # https://github.com/google/jax/blob/
        # c662fd216dec10cdb2cff4138b4318bb98853134/jax/_src/scipy/sparse/linalg.py#L327
        # _classical_iterative_gram_schmidt uses a while loop to call this.
        # However, max_iterations is set to 2 in all calls they make to the function,
        # and the condition function requires steps < (max_iterations - 1).
        # This means that in fact they only apply Gram-Schmidt once, and using a
        # while_loop is unnecessary.

    def _arnoldi_gram_schmidt(
        self,
        operator,
        preconditioner,
        basis,
        coeff_mat,
        step,
        restart,
        vector,
        initial_breakdown,
    ):
        #
        # compute `basis.T @ basis_step` for each leaf of pytree
        # and then compute the projected vector onto the basis
        #
        # `basis` is a pytree with buffers, meaning it can only be
        # indexed into. Through this section, there are terms like `lambda _, x: ...`
        # because`jtu.tree_map` only uses the first argument to determine the shape
        # of the pytree. Since _Buffer is considered part of the pytree
        # structure, we get leaves which are not buffers if we directly pass `basis`.
        # Instead, we make sure that the first argument of the tree map is something
        # with the correct pytree structure, such as `vector` in the dummy case and
        # basis_step when not, so that we correctly index into `basis`.
        #
        basis_step = preconditioner.mv(
            operator.mv(jtu.tree_map(lambda _, x: x[..., step], vector, basis))
        )
        step_norm = two_norm(basis_step)
        contract_matrix = lambda x, y: ft.partial(
            jnp.tensordot, axes=x.ndim, precision=lax.Precision.HIGHEST
        )(x, y[...].conj())
        _proj = jtu.tree_map(contract_matrix, basis_step, basis)
        proj = jtu.tree_reduce(lambda x, y: x + y, _proj)
        proj_on_cols = jtu.tree_map(lambda _, x: x[...] @ proj, vector, basis)
        # now remove the component of the vector in that subspace
        basis_step_new = (basis_step**ω - proj_on_cols**ω).ω
        eps = step_norm * jnp.finfo(proj.dtype).eps
        basis_step_normalised, step_norm_new, breakdown = self._normalise(
            basis_step_new, eps=eps
        )
        basis_new = jtu.tree_map(
            lambda y, mat: mat.at[..., step + 1].set(y),
            basis_step_normalised,
            basis,
        )
<<<<<<< HEAD
        proj_new = proj.at[step + 1].set(step_norm_new.astype(proj))
=======
        proj_new = proj.at[step + 1].set(step_norm_new.astype(jnp.result_type(proj)))
>>>>>>> 52f9d3f7
        #
        # NOTE: two somewhat complicated things are going on here:
        #
        # The `coeff_mat` in_place update has a batch tracer, so we need to be
        # careful and wrap it in a buffer, hence the use of eqxi.while_loop
        # instead of lax.while_loop throughout.
        #
        # `initial_breakdown` occurs when the previous loop returns a
        # residual which is small enough to be interpreted as 0 by self._normalise,
        # but which was passed through the solver anyway. This occurs when
        # the residual is small but the diff is not, or if the
        # correct solution was given to GMRES from the start. Both of these tend to
        # happen at the start of `gmres_compute`.
        # The latter may happen when using a sequence of iterative methods.
        # If `initial_breakdown` occurs, then we leave the `coeff_mat` as it was
        # at initialisation. Replacing it with the projection (which will be all 0s)
        # will mean `coeff_mat` is not full-rank, and `QR` can only handle nonsquare
        # matrices of full-rank.
        #
        coeff_mat_new = coeff_mat.at[step, :].set(
            proj_new, pred=jnp.invert(initial_breakdown)
        )
        return basis_new, coeff_mat_new, breakdown

    def _normalise(
        self, x: PyTree[Array], eps: Optional[Float[ArrayLike, ""]]
    ) -> tuple[PyTree[Array], Inexact[Array, ""], Bool[ArrayLike, ""]]:
        norm = two_norm(x)
        if eps is None:
            eps = jnp.finfo(norm.dtype).eps
        else:
            eps = jnp.astype(eps, norm.dtype)
        breakdown = norm < eps
        safe_norm = jnp.where(breakdown, jnp.inf, norm)
        with jax.numpy_dtype_promotion("standard"):
            x_normalised = (x**ω / safe_norm).ω
        return x_normalised, norm, breakdown

    def transpose(self, state: _GMRESState, options: dict[str, Any]):
        del options
        operator = state
        transpose_options = {}
        return operator.transpose(), transpose_options

    def conj(self, state: _GMRESState, options: dict[str, Any]):
        del options
        operator = state
        conj_options = {}
        return conj(operator), conj_options

    def allow_dependent_columns(self, operator):
        return False

    def allow_dependent_rows(self, operator):
        return False


GMRES.__init__.__doc__ = r"""**Arguments:**

- `rtol`: Relative tolerance for terminating solve.
- `atol`: Absolute tolerance for terminating solve.
- `norm`: The norm to use when computing whether the error falls within the tolerance.
    Defaults to the max norm.
- `max_steps`: The maximum number of iterations to run the solver for. If more steps
    than this are required, then the solve is halted with a failure.
- `restart`: Size of the Krylov subspace built between restarts. The returned solution
    is the projection of the true solution onto this subpsace, so this direclty
    bounds the accuracy of the algorithm. Default is 20.
- `stagnation_iters`: The maximum number of iterations for which the solver may not
    decrease. If more than `stagnation_iters` restarts are performed without
    sufficient decrease in the residual, the algorithm is halted.
"""<|MERGE_RESOLUTION|>--- conflicted
+++ resolved
@@ -296,11 +296,7 @@
             )
             beta_vec = jnp.concatenate(
                 (
-<<<<<<< HEAD
-                    r_norm[None].astype(coeff_mat),
-=======
                     r_norm[None].astype(jnp.result_type(coeff_mat)),
->>>>>>> 52f9d3f7
                     jnp.zeros_like(coeff_mat, shape=(restart,)),
                 )
             )
@@ -379,11 +375,7 @@
             basis_step_normalised,
             basis,
         )
-<<<<<<< HEAD
-        proj_new = proj.at[step + 1].set(step_norm_new.astype(proj))
-=======
         proj_new = proj.at[step + 1].set(step_norm_new.astype(jnp.result_type(proj)))
->>>>>>> 52f9d3f7
         #
         # NOTE: two somewhat complicated things are going on here:
         #
